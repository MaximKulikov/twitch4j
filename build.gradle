// Apply the java plugin to add support for Java
plugins {
	id 'idea'
	id 'eclipse'
<<<<<<< HEAD
	id 'application'
	id 'maven-publish'
	id 'com.jfrog.bintray' version '1.8.0'
	id 'io.ratpack.ratpack-java' version '1.4.6'
}

repositories {
	jcenter()
	maven { url "https://dl.bintray.com/philippheuer/maven" }
}

// Artifact Info
group = "com.github.twitch4j"
description = "This is a api client for the Twitch API V5/IRC/PubSub. (And related services: Streamlabs, ...)"
version = System.getenv().containsKey("CI_COMMIT_REF_NAME") ? System.getenv("CI_COMMIT_REF_NAME") : ""

// Doesn't matter, only so that spring doesn't fail
mainClassName = 'me.philippheuer.twitch4j.TwitchClient'
=======
	id "net.ltgt.apt" version "0.15"
	id 'com.jfrog.bintray' version '1.8.0'
	id "io.spring.dependency-management" version "1.0.5.RELEASE"
}

allprojects {
	apply plugin: "io.spring.dependency-management"
	apply from: "${rootDir}/version.gradle"
>>>>>>> a52bc0cf

	dependencyManagement {
		imports {
			mavenBom "com.fasterxml.jackson:jackson-bom:$jackson_version"
			mavenBom "io.projectreactor:reactor-bom:$reactor_bom"
		}
	}
<<<<<<< HEAD
}

// Dependencies
dependencies {
	// Logging
	compile group: 'org.slf4j', name: 'slf4j-api', version: '1.7.25'
	compile group: 'ch.qos.logback', name: 'logback-classic', version: '1.2.3'
	compile group: 'com.jcabi', name: 'jcabi-log', version: '0.17.2'

	// Spring (RestTemplate)
	compile group: 'org.springframework', name: 'spring-web', version: '5.0.0.RELEASE'
	compile group: 'org.springframework.social', name: 'spring-social-core', version: '1.1.4.RELEASE'

	// WebSocket Client for Twitch PubSub and Twitch IRC
	// TODO: Change to Jetty WebSocket
	compile group: 'com.neovisionaries', name: 'nv-websocket-client', version: '2.3'

	// Apache Commons
	// - Lang
	compile group: 'org.apache.commons', name: 'commons-lang3', version: '3.6'
	// - IO
	compile group: 'commons-io', name: 'commons-io', version: '2.5'

	// JSON / YAML
	compile group: 'com.fasterxml.jackson.core', name: 'jackson-databind', version: '2.9.2'

	// Events4J
	compile group: 'com.github.philippheuer.events4j', name: 'events4j', version: 'v0.2.0'

	// Bucket for rate-limiting
	compile group: 'org.isomorphism', name: 'token-bucket', version: '1.7'

	// Expiring Map
	compile group: 'net.jodah', name: 'expiringmap', version: '0.5.8'

	// TypeTools
	compile group: 'net.jodah', name: 'typetools', version: '0.5.0'

	// Args4J - CommandLineArgumentParser
	compile group: 'args4j', name: 'args4j', version: '2.33'

	// Project Lombok for annotating processor
	compile group: 'org.projectlombok', name: 'lombok', version: '+'

	// Testing
	testCompile group: 'junit', name: 'junit', version: '4.12'
}
=======

	repositories {
		jcenter()
		maven { url "https://jitpack.io" }
	}

	// Artifact Info
	group = "com.github.twitch4j"
	description = "This is a api client for the Twitch API V5/IRC/PubSub. (And related services: Streamlabs, ...)"
	version = (System.getenv().containsKey("TRAVIS_TAG")) ? System.getenv("TRAVIS_TAG") : "v0.11.0-SNAPSHOT"

// Doesn't matter, only so that spring doesn't fail
//	mainClassName = 'me.philippheuer.twitch4j.TwitchClient'
>>>>>>> a52bc0cf

	configurations.all {
		// Disable Gradle Caching
		resolutionStrategy.cacheChangingModulesFor 0, 'seconds'
	}
}

subprojects {
	apply plugin: "java"
	apply plugin: "net.ltgt.apt"

	apply from: "${rootDir}/test.gradle"
	apply from: "${rootDir}/deploy.gradle"

	sourceSets {
		main {
			java {
				srcDirs = ['build/generated/source/apt/main', 'src/main/java']
			}
		}
	}

<<<<<<< HEAD
/**
 * Sources - build a jar with source files
 */
task sourcesJar(type: Jar, dependsOn: classes, description: 'Builds the sourcesJar.', group: 'build') {
	from sourceSets.main.allSource
	baseName = baseName.toLowerCase()
	classifier = 'sources'
}

// build a jar with javadoc
task javadocJar(type: Jar, dependsOn: javadoc, description: 'Builds the javadocJar.', group: 'build') {
	classifier = 'javadoc'
	baseName = baseName.toLowerCase()
	from javadoc.destinationDir
}
=======
	// Dependencies
	dependencies {

		// Logging
		compile "org.slf4j:slf4j-api:$slf4j_version"
>>>>>>> a52bc0cf

		// Jackson
		compile "com.fasterxml.jackson.core:jackson-databind"
		compile "com.fasterxml.jackson.datatype:jackson-datatype-jdk8"

<<<<<<< HEAD
/**
 * Deployment
 */
publishing {
	publications {
		mainProject(MavenPublication) {
			from project.components.java
			artifact sourcesJar
			artifact javadocJar
			groupId project.group
			artifactId project.name.toLowerCase()
			version project.version
		}
	}
}

/**
 * Bintray Upload
 */
bintray {
	user = System.getenv('BINTRAY_USER')
	key = System.getenv('BINTRAY_API_KEY')
	publications = ['mainProject']
	dryRun = false
	pkg {
		// jcenter repository namespace and name
		userOrg = 'twitch4j'
		repo = 'maven'
		name = "Twitch4J"
		desc = project.description
		websiteUrl = "https://github.com/twitch4j/twitch4j"
		issueTrackerUrl = "https://github.com/twitch4j/twitch4j/issues"
		vcsUrl = "https://github.com/twitch4j/twitch4j.git"
		licenses = ['MIT']
		labels = ['twitch', 'twitch-api-v5', 'kraken', 'twitch-pubsub', 'twitch-irc', 'helix']
		publicDownloadNumbers = true
		version {
			name = String.valueOf(project.version).replace("v", "")
			vcsTag = project.version
			released = new Date()
		}
=======
		// Project Lombok for annotating processor
		compileOnly "org.projectlombok:lombok:$lombok_version"
		annotationProcessor "org.projectlombok:lombok:$lombok_version"

		// Testing
		testCompile "junit:junit:$junit_version"
		testCompile "io.projectreactor:reactor-test"
		testCompile "org.mockito:mockito-core:$mockito_version"
		testCompile "ch.qos.logback:logback-classic:$logback_version"
>>>>>>> a52bc0cf
	}
}

wrapper {
	gradleVersion = "4.7" // newer version
	distributionType = Wrapper.DistributionType.ALL
}<|MERGE_RESOLUTION|>--- conflicted
+++ resolved
@@ -2,27 +2,6 @@
 plugins {
 	id 'idea'
 	id 'eclipse'
-<<<<<<< HEAD
-	id 'application'
-	id 'maven-publish'
-	id 'com.jfrog.bintray' version '1.8.0'
-	id 'io.ratpack.ratpack-java' version '1.4.6'
-}
-
-repositories {
-	jcenter()
-	maven { url "https://dl.bintray.com/philippheuer/maven" }
-}
-
-// Artifact Info
-group = "com.github.twitch4j"
-description = "This is a api client for the Twitch API V5/IRC/PubSub. (And related services: Streamlabs, ...)"
-version = System.getenv().containsKey("CI_COMMIT_REF_NAME") ? System.getenv("CI_COMMIT_REF_NAME") : ""
-
-// Doesn't matter, only so that spring doesn't fail
-mainClassName = 'me.philippheuer.twitch4j.TwitchClient'
-=======
-	id "net.ltgt.apt" version "0.15"
 	id 'com.jfrog.bintray' version '1.8.0'
 	id "io.spring.dependency-management" version "1.0.5.RELEASE"
 }
@@ -30,7 +9,6 @@
 allprojects {
 	apply plugin: "io.spring.dependency-management"
 	apply from: "${rootDir}/version.gradle"
->>>>>>> a52bc0cf
 
 	dependencyManagement {
 		imports {
@@ -38,55 +16,6 @@
 			mavenBom "io.projectreactor:reactor-bom:$reactor_bom"
 		}
 	}
-<<<<<<< HEAD
-}
-
-// Dependencies
-dependencies {
-	// Logging
-	compile group: 'org.slf4j', name: 'slf4j-api', version: '1.7.25'
-	compile group: 'ch.qos.logback', name: 'logback-classic', version: '1.2.3'
-	compile group: 'com.jcabi', name: 'jcabi-log', version: '0.17.2'
-
-	// Spring (RestTemplate)
-	compile group: 'org.springframework', name: 'spring-web', version: '5.0.0.RELEASE'
-	compile group: 'org.springframework.social', name: 'spring-social-core', version: '1.1.4.RELEASE'
-
-	// WebSocket Client for Twitch PubSub and Twitch IRC
-	// TODO: Change to Jetty WebSocket
-	compile group: 'com.neovisionaries', name: 'nv-websocket-client', version: '2.3'
-
-	// Apache Commons
-	// - Lang
-	compile group: 'org.apache.commons', name: 'commons-lang3', version: '3.6'
-	// - IO
-	compile group: 'commons-io', name: 'commons-io', version: '2.5'
-
-	// JSON / YAML
-	compile group: 'com.fasterxml.jackson.core', name: 'jackson-databind', version: '2.9.2'
-
-	// Events4J
-	compile group: 'com.github.philippheuer.events4j', name: 'events4j', version: 'v0.2.0'
-
-	// Bucket for rate-limiting
-	compile group: 'org.isomorphism', name: 'token-bucket', version: '1.7'
-
-	// Expiring Map
-	compile group: 'net.jodah', name: 'expiringmap', version: '0.5.8'
-
-	// TypeTools
-	compile group: 'net.jodah', name: 'typetools', version: '0.5.0'
-
-	// Args4J - CommandLineArgumentParser
-	compile group: 'args4j', name: 'args4j', version: '2.33'
-
-	// Project Lombok for annotating processor
-	compile group: 'org.projectlombok', name: 'lombok', version: '+'
-
-	// Testing
-	testCompile group: 'junit', name: 'junit', version: '4.12'
-}
-=======
 
 	repositories {
 		jcenter()
@@ -100,7 +29,6 @@
 
 // Doesn't matter, only so that spring doesn't fail
 //	mainClassName = 'me.philippheuer.twitch4j.TwitchClient'
->>>>>>> a52bc0cf
 
 	configurations.all {
 		// Disable Gradle Caching
@@ -123,77 +51,16 @@
 		}
 	}
 
-<<<<<<< HEAD
-/**
- * Sources - build a jar with source files
- */
-task sourcesJar(type: Jar, dependsOn: classes, description: 'Builds the sourcesJar.', group: 'build') {
-	from sourceSets.main.allSource
-	baseName = baseName.toLowerCase()
-	classifier = 'sources'
-}
-
-// build a jar with javadoc
-task javadocJar(type: Jar, dependsOn: javadoc, description: 'Builds the javadocJar.', group: 'build') {
-	classifier = 'javadoc'
-	baseName = baseName.toLowerCase()
-	from javadoc.destinationDir
-}
-=======
 	// Dependencies
 	dependencies {
 
 		// Logging
 		compile "org.slf4j:slf4j-api:$slf4j_version"
->>>>>>> a52bc0cf
 
 		// Jackson
 		compile "com.fasterxml.jackson.core:jackson-databind"
 		compile "com.fasterxml.jackson.datatype:jackson-datatype-jdk8"
 
-<<<<<<< HEAD
-/**
- * Deployment
- */
-publishing {
-	publications {
-		mainProject(MavenPublication) {
-			from project.components.java
-			artifact sourcesJar
-			artifact javadocJar
-			groupId project.group
-			artifactId project.name.toLowerCase()
-			version project.version
-		}
-	}
-}
-
-/**
- * Bintray Upload
- */
-bintray {
-	user = System.getenv('BINTRAY_USER')
-	key = System.getenv('BINTRAY_API_KEY')
-	publications = ['mainProject']
-	dryRun = false
-	pkg {
-		// jcenter repository namespace and name
-		userOrg = 'twitch4j'
-		repo = 'maven'
-		name = "Twitch4J"
-		desc = project.description
-		websiteUrl = "https://github.com/twitch4j/twitch4j"
-		issueTrackerUrl = "https://github.com/twitch4j/twitch4j/issues"
-		vcsUrl = "https://github.com/twitch4j/twitch4j.git"
-		licenses = ['MIT']
-		labels = ['twitch', 'twitch-api-v5', 'kraken', 'twitch-pubsub', 'twitch-irc', 'helix']
-		publicDownloadNumbers = true
-		version {
-			name = String.valueOf(project.version).replace("v", "")
-			vcsTag = project.version
-			released = new Date()
-		}
-=======
 		// Project Lombok for annotating processor
 		compileOnly "org.projectlombok:lombok:$lombok_version"
 		annotationProcessor "org.projectlombok:lombok:$lombok_version"
@@ -203,7 +70,6 @@
 		testCompile "io.projectreactor:reactor-test"
 		testCompile "org.mockito:mockito-core:$mockito_version"
 		testCompile "ch.qos.logback:logback-classic:$logback_version"
->>>>>>> a52bc0cf
 	}
 }
 
